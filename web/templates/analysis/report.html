{% extends "base.html" %}
{% load staticfiles %}
{% block content %}
<div class="row">
<<<<<<< HEAD
    <div class="col-md-6"><p style="margin-bottom: 10px;"><img src="{% static "graphic/cuckoo.png" %}" /></p></div>
    <div class="col-md-6" style="text-align: right;"><a class="btn btn-primary" href="{% url "compare.views.left" analysis.info.id %}">Compare this analysis to...</a></div>
=======
    <div class="col-md-6"><p style="margin-bottom: 10px;"><img src="{{ STATIC_URL }}graphic/cuckoo.png" /></p></div>
    <div class="col-md-6" style="text-align: right;">
        <a class="btn btn-primary" href="{% url "compare.views.left" analysis.info.id %}">Compare this analysis to...</a>
        <a class="btn btn-primary" href="{% url "submission.views.resubmit" analysis.info.id %}">Resubmit this sample</a>
    </div>
>>>>>>> 71f180f0
</div>
<ul class="nav nav-tabs">
    <li class="active"><a href="#overview" data-toggle="tab">Quick Overview</a></li>
    <li><a href="#static" data-toggle="tab">Static Analysis</a></li>
    {% if analysis.behavior.processes %}
        <li><a href="#behavior" data-toggle="tab" id="graph_hook">Behavioral Analysis</a></li>
    {% endif %}
    <li><a href="#network" data-toggle="tab">Network Analysis</a></li>
    <li><a href="#dropped" data-toggle="tab">Dropped Files</a></li>
    <li><a href="#buffer" data-toggle="tab">Dropped Buffers</a></li>
    {% if analysis.procmemory %}
        <li><a href="#procmemory" data-toggle="tab">Process Memory</a></li>
    {% endif %}
    {% if analysis.memory %}
        <li><a href="#memory" data-toggle="tab">Memory Analysis</a></li>
    {% endif %}
    <li><a href="#admin" data-toggle="tab">Admin</a></li>
</ul>
<div class="tab-content">
    <div class="tab-pane fade in active" id="overview">
        {% include "analysis/overview/index.html" %}
    </div>
    <div class="tab-pane fade" id="static">
        {% include "analysis/static/index.html" %}
    </div>
    {% if analysis.behavior.processes %}
        <div class="tab-pane fade" id="behavior">
            {% include "analysis/behavior/index.html" %}
        </div>
    {% endif %}
    <div class="tab-pane fade" id="network">
        {% include "analysis/network/index.html" %}
    </div>
    <div class="tab-pane fade" id="dropped">
        {% include "analysis/dropped/index.html" %}
    </div>
    <div class="tab-pane fade" id="buffer">
        {% include "analysis/buffers/index.html" %}
    </div>
    {% if analysis.procmemory %}
        <div class="tab-pane fade" id="procmemory">
            {% include "analysis/procmemory/index.html" %}
        </div>
    {% endif %}
    {% if analysis.memory %}
        <div class="tab-pane fade" id="memory">
            {% include "analysis/memory/index.html" %}
        </div>
    {% endif %}
    <div class="tab-pane fade" id="admin">
        {% include "analysis/admin/index.html" %}
    </div>
</div>
{% endblock %}<|MERGE_RESOLUTION|>--- conflicted
+++ resolved
@@ -2,16 +2,11 @@
 {% load staticfiles %}
 {% block content %}
 <div class="row">
-<<<<<<< HEAD
     <div class="col-md-6"><p style="margin-bottom: 10px;"><img src="{% static "graphic/cuckoo.png" %}" /></p></div>
-    <div class="col-md-6" style="text-align: right;"><a class="btn btn-primary" href="{% url "compare.views.left" analysis.info.id %}">Compare this analysis to...</a></div>
-=======
-    <div class="col-md-6"><p style="margin-bottom: 10px;"><img src="{{ STATIC_URL }}graphic/cuckoo.png" /></p></div>
     <div class="col-md-6" style="text-align: right;">
         <a class="btn btn-primary" href="{% url "compare.views.left" analysis.info.id %}">Compare this analysis to...</a>
         <a class="btn btn-primary" href="{% url "submission.views.resubmit" analysis.info.id %}">Resubmit this sample</a>
     </div>
->>>>>>> 71f180f0
 </div>
 <ul class="nav nav-tabs">
     <li class="active"><a href="#overview" data-toggle="tab">Quick Overview</a></li>
