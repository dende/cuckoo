--- conflicted
+++ resolved
@@ -89,13 +89,9 @@
     package  = request.forms.get("package", "")
     options  = request.forms.get("options", "")
     priority = request.forms.get("priority", 1)
-<<<<<<< HEAD
-    timeout  = request.forms.get("timeout",  0)
-=======
-    timeout  = request.forms.get("timeout", "")
+    timeout  = request.forms.get("timeout", 0)
     machine  = request.forms.get("machine", "")
     memory  = request.forms.get("memory", "")
->>>>>>> 71756b79
     data = request.files.file
 
     try:
